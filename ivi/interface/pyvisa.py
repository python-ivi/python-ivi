"""

Python Interchangeable Virtual Instrument Library

Copyright (c) 2014 Alex Forencich

Permission is hereby granted, free of charge, to any person obtaining a copy
of this software and associated documentation files (the "Software"), to deal
in the Software without restriction, including without limitation the rights
to use, copy, modify, merge, publish, distribute, sublicense, and/or sell
copies of the Software, and to permit persons to whom the Software is
furnished to do so, subject to the following conditions:

The above copyright notice and this permission notice shall be included in
all copies or substantial portions of the Software.

THE SOFTWARE IS PROVIDED "AS IS", WITHOUT WARRANTY OF ANY KIND, EXPRESS OR
IMPLIED, INCLUDING BUT NOT LIMITED TO THE WARRANTIES OF MERCHANTABILITY
FITNESS FOR A PARTICULAR PURPOSE AND NONINFRINGEMENT. IN NO EVENT SHALL THE
AUTHORS OR COPYRIGHT HOLDERS BE LIABLE FOR ANY CLAIM, DAMAGES OR OTHER
LIABILITY, WHETHER IN AN ACTION OF CONTRACT, TORT OR OTHERWISE, ARISING FROM,
OUT OF OR IN CONNECTION WITH THE SOFTWARE OR THE USE OR OTHER DEALINGS IN
THE SOFTWARE.

"""

import io
import sys
from distutils.version import StrictVersion

try:
    import visa
    try:
        # New style PyVISA
        visa_rm = visa.ResourceManager()
        visa_instrument_opener = visa_rm.open_resource
    except AttributeError:
        # Old style PyVISA
        visa_instrument_opener = visa.instrument
except ImportError:
    # PyVISA not installed, pass it up
    raise ImportError
except:
    # any other error
    e = sys.exc_info()[1]
    sys.stderr.write("python-ivi: PyVISA is installed, but could not be loaded (%s: %s)\n" %
        (e.__class__.__name__, e.args[0]))
    raise ImportError

class PyVisaInstrument:
    "PyVisa wrapper instrument interface client"
    def __init__(self, resource, *args, **kwargs):
        if type(resource) is str:
<<<<<<< HEAD
            rm=visa.ResourceManager()
            l=rm.list_resources()
            self.instrument = rm.open_resource(l[0])
=======
            self.instrument = visa_instrument_opener(resource, *args, **kwargs)
            # For compatibility with new style PyVISA
            if not hasattr(self.instrument, 'trigger'):
                self.instrument.trigger = self.instrument.assert_trigger
>>>>>>> d7ca59d7
        else:
            self.instrument = resource
        self.buffer = io.BytesIO()

    def write_raw(self, data):
        "Write binary data to instrument"
        self.instrument.write_raw(data)

    def read_raw(self, num=-1):
        "Read binary data from instrument"
        # PyVISA only supports reading entire buffer
        #return self.instrument.read_raw()
        data = self.buffer.read(num)
        if len(data) == 0:
            self.buffer = io.BytesIO(self.instrument.read_raw())
            data = self.buffer.read(num)
        return data

    def ask_raw(self, data, num=-1):
        "Write then read binary data"
        self.write_raw(data)
        return self.read_raw(num)

    def write(self, message, encoding = 'utf-8'):
        "Write string to instrument"
        if type(message) is tuple or type(message) is list:
            # recursive call for a list of commands
            for message_i in message:
                self.write(message_i, encoding)
            return
        self.write_raw(str(message).encode(encoding))

    def read(self, num=-1, encoding = 'utf-8'):
        "Read string from instrument"
        return self.read_raw(num).decode(encoding).rstrip('\r\n')

    def ask(self, message, num=-1, encoding = 'utf-8'):
        "Write then read string"
        if type(message) is tuple or type(message) is list:
            # recursive call for a list of commands
            val = list()
            for message_i in message:
                val.append(self.ask(message_i, num, encoding))
            return val
        self.write(message, encoding)
        return self.read(num, encoding)

    def read_stb(self):
        "Read status byte"
        raise NotImplementedError()

    def trigger(self):
        "Send trigger command"
        self.instrument.trigger()

    def clear(self):
        "Send clear command"
        raise NotImplementedError()

    def remote(self):
        "Send remote command"
        raise NotImplementedError()

    def local(self):
        "Send local command"
        raise NotImplementedError()

    def lock(self):
        "Send lock command"
        raise NotImplementedError()

    def unlock(self):
        "Send unlock command"
        raise NotImplementedError()<|MERGE_RESOLUTION|>--- conflicted
+++ resolved
@@ -51,16 +51,10 @@
     "PyVisa wrapper instrument interface client"
     def __init__(self, resource, *args, **kwargs):
         if type(resource) is str:
-<<<<<<< HEAD
-            rm=visa.ResourceManager()
-            l=rm.list_resources()
-            self.instrument = rm.open_resource(l[0])
-=======
             self.instrument = visa_instrument_opener(resource, *args, **kwargs)
             # For compatibility with new style PyVISA
             if not hasattr(self.instrument, 'trigger'):
                 self.instrument.trigger = self.instrument.assert_trigger
->>>>>>> d7ca59d7
         else:
             self.instrument = resource
         self.buffer = io.BytesIO()
